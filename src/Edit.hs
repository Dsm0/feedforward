module Edit where

{- Feedforward (c) Alex McLean 2018
   Text editor for TidalCycles
   https://github.com/yaxu/feedforward
   Distributed under the terms of the GNU Public License 3.0, see LICENSE
-}

import           Control.Concurrent      (ThreadId, forkIO, threadDelay, killThread)
import           Control.Concurrent.MVar
import           Control.Monad           (filterM, foldM, forever, unless, when)
import           Control.Monad.IO.Class
import           Data.Char
import           Data.List               (elemIndex, inits, intercalate,
                                          isPrefixOf, sort, stripPrefix, (\\))
import           Data.Maybe              (catMaybes, fromJust, fromMaybe,
                                          isJust, mapMaybe)
import qualified Data.Text.IO            as T
import           Data.Text.Lazy          (Text)
import qualified Data.Text.Lazy          as T
import           Data.Text.Lazy.Encoding (decodeUtf8, encodeUtf8)
import           Data.Time
import           Data.Time.Clock.POSIX
import           Data.Time.Format
import qualified Network.Socket          as N
import qualified Network.WebSockets      as WS
import           Sound.OSC.FD
import           Sound.Tidal.Context    hiding (when)
import           System.Directory
import           System.Environment      (getArgs, lookupEnv)
import           System.FilePath
import           System.IO
import           System.Posix.Process
import           System.Posix.Signals
import           Text.Printf
import           UI.NCurses

import qualified Data.Aeson              as A
import           GHC.Generics

import           Change
import           TidalHint

type Tag = Int

data Status = Success | Error | Normal
            deriving (Show, Eq)

data Block = Block {bTag      :: Tag,
                    bModified :: Bool,
                    bStatus   :: Status,
                    bPattern  :: Maybe ControlPattern,
                    bMute     :: Bool,
                    bSolo     :: Bool
                   }
             deriving Show

data Line = Line {lBlock :: Maybe Block,
                  lText  :: String
                 }
             deriving Show

type Code = [Line]

data Dirt = Classic | Super
          deriving Eq

data Playback = Playback {pbOffset  :: Double,
                          pbChanges :: [Change],
                          pbHushTime :: Double
                         }

dirt = Super

lTag :: Line -> Maybe Tag
lTag l = bTag <$> lBlock l

lMuted :: Line -> Bool
lMuted l = fromMaybe False $ bMute <$> lBlock l

lMute :: Line -> Bool
lMute Line {lBlock = Just Block {bMute = a}} = a
lMute _                                      = False

lStatus :: Line -> Maybe Status
lStatus l = bStatus <$> lBlock l

setTag :: Line -> Tag -> Line
setTag l@(Line {lBlock = Just b}) tag = l {lBlock = Just (b {bTag = tag})}
setTag l@(Line {lBlock = Nothing}) tag
  = l {lBlock = Just (Block {bTag = tag,
                             bModified=True,
                             bStatus = Normal,
                             bPattern = Nothing,
                             bMute = False,
                             bSolo = False
                            }
                     )
      }


type CpsUtils = (Double -> IO (), Double -> IO (), IO Rational)

data Mode = EditMode | FileMode | PlaybackMode

data FileChoice = FileChoice {fcPath  :: [FilePath],
                              fcIndex :: Int,
                              fcDirs  :: [FilePath],
                              fcFiles :: [FilePath]
                             }

data EState = EState {sCode         :: Code,
                    sPos          :: Pos,
                    sXWarp        :: Int,
                    sEditWindow   :: Window,
                    sFileWindow   :: Window,
                    sColour       :: ColorID,
                    sColourHilite :: ColorID,
                    sColourWarn   :: ColorID,
                    sColourShaded :: ColorID,
                    sHintIn       :: MVar String,
                    sHintOut      :: MVar Response,
                    sTidal        :: Stream,
                    sChangeSet    :: ChangeSet,
                    sLogFH        :: Handle,
                    sRMS          :: [Float],
                    sScroll       :: (Int,Int),
                    sMode         :: Mode,
                    sFileChoice   :: FileChoice,
                    sCircle       :: Maybe (Change -> IO ()),
                    sPlayback     :: Maybe Playback,
                    sName         :: Maybe String,
                    sRefresh      :: Bool,
                    sLastAlt      :: Double
                   }

topMargin    = 1 :: Integer
bottomMargin = 2 :: Integer
leftMargin   = 3 :: Integer
rightMargin  = 0 :: Integer

hasChar :: Line -> Bool
hasChar = any (/= ' ') . lText

sendTidal :: EState -> ControlPattern -> IO ()
sendTidal s pat = streamReplace (sTidal s) "ffwd" pat

updateTags :: Code -> Code
updateTags ls = assignTags freeTags ls'
  where assignTags :: [Tag] -> Code -> Code
        assignTags [] (l:ls) = l:ls
        assignTags _ [] = []
        assignTags ids (l:ls) | lTag l == Just (-1) = setTag l (head ids):(assignTags (tail ids) ls)
                              | otherwise = l:(assignTags ids ls)
        freeTags = ([1 .. 9]++[0]) \\ tagIds
        tagIds = mapMaybe lTag ls'
        ls' = map tag toTag
        tag :: (Bool, Line) -> Line
        tag (False, l) = l {lBlock = Nothing}
        tag (True, l) | isJust (lTag l) = l
                      | otherwise = setTag l (-1) -- mark to tag
        toTag :: [(Bool, Line)]
        toTag = taggable True ls
        taggable :: Bool -> Code -> [(Bool, Line)]
        taggable _ [] = []
        taggable prevEmpty (l:ls) = (prevEmpty && (not empty), l):(taggable empty ls)
          where empty = not $ hasChar l

applyChange :: EState -> Change -> IO (EState)
applyChange s (change@(Change {})) = do writeLog s' change
                                        return s'
  where ls | (cOrigin change) == "+input" = updateTags $ applyInput s change
           | (cOrigin change) == "+delete" = updateTags $ applyDelete s change
           | otherwise = sCode s
        changes = sChangeSet s
        s' = s {sChangeSet = change:changes,
                sCode = ls,
                sPos = cNewPos change
               }

applyChange s change@(Eval {}) =
  do let blocks = unmutedBlocks $ sCode s
         blocks' = allBlocks 0 $ sCode s
     hPutStrLn stderr $ "unmuted blocks: " ++ show (length blocks) ++ " of " ++ show (length blocks')
     hPutStrLn stderr $ show blocks'
     (s',ps) <- foldM evalBlock (s, []) blocks
     (sendTidal s) (stack ps)
     writeLog s' change
     return s'

applyChange s change@(Snapshot {}) =
  do hPutStrLn stderr $ "got a snapshot"
     writeLog s change
     return $ s {sCode = updateTags $ map (Line Nothing) (cText change),
                 sPos = (0,0),
                 sRefresh = True
                }

applyChange s change@(Move {}) =
  do writeLog s change
     return $ s {sPos = cNewPos change, sXWarp = cXWarp change}

applyChange s change@(MuteToggle {}) =
  do writeLog s change
     let ls = sCode s
         ls' = withTag ls (cOrbit change) f
         s' = s {sCode = ls'}
     return s'
       where f (l@(Line {lBlock = Just b})) = l {lBlock = Just $ b {bMute = not (bMute b)}}
             f l = l -- can't happen

<<<<<<< HEAD
=======
applyChange s change@(Hush {}) =
  do writeLog s change
     (sDirt s) silence
     return s

>>>>>>> 06e49d8f
applyChange s _ =
  do hPutStrLn stderr $ "unhandled change type"
     return s

withLineText :: Line -> (String -> String)  -> Line
withLineText (Line tag text) f = Line tag (f text )

applyInput :: EState -> Change -> Code
applyInput s change = preL ++ addedWithBlock ++ postL
  where (ls, (y,x), preL, l, postL, preX, postX) = cursorContext' s (cFrom change)
        added :: Code
        added = addToHead preX $ addToLast postX $ map (Line Nothing) (cText change)
        addedWithBlock = ((head added) {lBlock = lBlock l}):(tail added)
        addToHead :: String -> Code -> Code
        addToHead x xs = (withLineText (head xs) (x ++)) : tail xs
        addToLast :: String -> Code -> Code
        addToLast x xs = init xs ++ [withLineText (last xs) (++ x)]

applyDelete :: EState -> Change -> Code
applyDelete s change = preL ++ ((Line (lBlock l) $ preX ++ postX):postL)
  where (_, _, preL, l, _, preX, _) = cursorContext' s (cFrom change)
        (_, _, _, _, postL, _, postX) = cursorContext' s (cTo change)

insertChange :: Pos -> [String] -> Change
insertChange (y,x) str = Change {cFrom = (y,x),
                                 cTo = (y,x),
                                 cText = str,
                                 cRemoved = [""],
                                 cOrigin = "+input",
                                 cWhen = -1,
                                 cNewPos = (y',x')
                                }
  where y' = y + ((length str) - 1)
        x' | length str == 1 = x + (length $ head str)
           | otherwise = length $ last str

evalChange :: Change
evalChange = Eval {cWhen = -1, cAll = True}

deleteChange :: Pos -> Pos -> [String] -> Change
deleteChange from to removed = Change {cFrom = from,
                                       cTo = to,
                                       cText = [""],
                                       cRemoved = removed,
                                       cOrigin = "+delete",
                                       cWhen = -1,
                                       cNewPos = from
                                      }

goCursor state = moveCursor ((topMargin + (fromIntegral $ fst $ sPos state))-sY) ((leftMargin + fromIntegral (snd $ sPos state)) - sX)
  where sY = fromIntegral $ fst $ sScroll state
        sX = fromIntegral $ snd $ sScroll state

doScroll s (h,w) = s {sScroll = (sy',sx')}
  where (y,x) = sPos s
        (sy,sx) = sScroll s
        h' = h - (topMargin + bottomMargin)
        w' = w - (leftMargin + rightMargin)
        sy' | y < sy = y
            | y >= sy + (fromIntegral h') = (y - (fromIntegral h')) + 1
            | otherwise = sy
        sx' | x < sx = x
            | x >= sx + (fromIntegral w') = (x - (fromIntegral w')) + 1
            | otherwise = sx

drawFooter :: EState -> Curses ()
drawFooter s =
  do mc <- maxColor
     let name = fromMaybe "" ((\x -> "[" ++ x ++ "] ") <$> sName s)

     updateWindow (sEditWindow s) $
       do (h,w) <- windowSize
          moveCursor (h-2) 0
          setColor $ sColourHilite s
          let str = " " ++ name ++ show (sPos s)
          drawString $ str ++ replicate ((fromIntegral w) - (length str)) ' '

-- rmsBlocks = " ▁▂▃▄▅▆▇█"
rmsBlocks = " ░▒▓█"

drawEditor :: MVar EState -> Curses ()
drawEditor mvS
  = do s <- (liftIO $ takeMVar mvS)
       s'' <- updateWindow (sEditWindow s) $ do
         when (sRefresh s) clear
         (h,w) <- windowSize
         let s' = doScroll s (h,w)
         setColor (sColour s')
         let ls = zip (sCode s) [0 ..]
         mapM_ (drawLine s w) $ zip [topMargin..] $ take (fromIntegral $ h - (topMargin + bottomMargin)) $ drop (fst $ sScroll s') $ ls
         -- HACK: clear trailing line in case one has been deleted
         -- assumes only one line ever deleted at a time (true so far)
         when (length ls < (fromIntegral $ h - (bottomMargin + topMargin))) $
           do moveCursor (1 + (fromIntegral $ length ls)) 0
              drawString $ take (fromIntegral w) $ repeat ' '
         return s'
       drawFooter s''
       updateWindow (sEditWindow s) $ goCursor s''
       liftIO $ putMVar mvS (s'' {sRefresh = False})
  where drawLine :: EState -> Integer -> (Integer, (Line, Integer)) -> Update ()
        drawLine s w (y, (l, n)) =
          do let scrollX = snd $ sScroll s
                 skipLeft = drop scrollX $ lText l
                 skipBoth = take (fromIntegral $ w - (leftMargin + rightMargin + 1)) $ skipLeft
             moveCursor y leftMargin
             setColor (sColour s)
             drawString (take (fromIntegral $ w-leftMargin) $ skipBoth ++ repeat ' ')

             setColor $ sColourHilite s
             when (scrollX > 0) $
               do moveCursor y leftMargin
                  drawString "<"
             when ((length skipLeft) > (length skipBoth)) $
               do moveCursor y (w-1)
                  drawString ">"
             moveCursor y 0
             setColor $ sColour s
             lineHead
             drawRMS s w (y-1) l
               where lineHead | isJust (lTag l) = do let c | lMuted l = setColor $ sColourShaded s
                                                           | lStatus l == (Just Error) = setColor $ sColourWarn s
                                                           | lStatus l == (Just Success) = setAttribute AttributeBold True
                                                           | otherwise = setColor $ sColour s

                                                     moveCursor y 0
                                                     c
                                                     drawString $ (show $ fromJust (lTag l))
                                                     setAttribute AttributeBold False
                                                     setColor $ sColour s
                                                     drawString "│"
                              | hasChar l = do setColor $ sColour s
                                               moveCursor y 0
                                               drawString " │"
                              | otherwise = do moveCursor y 0
                                               drawString "  "
        drawRMS s w y l | hasBlock l = do let rmsMax = (length rmsBlocks) - 1
                                              id = fromJust $ lTag l
                                              rmsL = min rmsMax $ floor $ 275 * ((sRMS s) !! (id*2))
                                              rmsR = min rmsMax $ floor $ 275 * ((sRMS s) !! (id*2+1))
                                              str = (rmsBlocks !! rmsL):(rmsBlocks !! rmsR):[]
                                          setColor (sColour s)
                                          moveCursor (fromIntegral y + topMargin - 1) 0
                                          drawString $ str
                        | otherwise = return ()

connectCircle :: MVar EState -> Maybe String -> IO (Maybe (Change -> IO ()))
connectCircle mvS name =
  do addr <- fromMaybe "127.0.0.1" <$> lookupEnv "CIRCLE_ADDR"
     port <- fromMaybe "6010" <$> lookupEnv "CIRCLE_PORT"
     if isJust name
       then do mChange <- newEmptyMVar
               forkIO $ WS.runClient addr (read port) "/" (app (fromJust name) mChange)
               return $ Just $ putMVar (mChange :: MVar Change)
       else (return Nothing)
       where app name mChange conn =
               do -- hPutStrLn stderr "Connected!"
                  let msg = T.pack $ "/name " ++ name
                  WS.sendTextData conn msg

                  forkIO $ forever $ do
                    msg <- WS.receiveData conn
                    circleAct conn $ T.unpack msg
                    hPutStrLn stderr $ T.unpack msg
                  let loop = do
                        change <- takeMVar mChange
                        WS.sendTextData conn (T.append (T.pack "/change ") $ decodeUtf8 $ A.encode change) >> loop
                  loop
                  WS.sendClose conn (T.pack "/quit")
             circleAct conn msg | isPrefixOf "/takeSnapshot " msg =
                                    do let snapName = fromMaybe "noname" $ stripPrefix "/takeSnapshot " msg
                                       s <- takeMVar mvS
                                       let code = map lText $ sCode s
                                       now <- (realToFrac <$> getPOSIXTime)
                                       writeLog s $ Snapshot {cWhen = now,
                                                              cText = code,
                                                              cName = Just snapName
                                                             }
                                       putMVar mvS s
                                       return ()
                                | isPrefixOf "/replay " msg =
                                    do let args = words $ fromJust $ stripPrefix "/replay " msg
                                           session_name = head args
                                           offset = (read (args !! 1)) :: Double
                                       liftIO $ do delAll mvS
                                                   s <- takeMVar mvS
                                                   let name = fromMaybe "anon" $ sName s
                                                   hPutStrLn stderr $ "replay "
                                                   s' <- (startPlayback s offset $
                                                           joinPath ["sessions",
                                                                     session_name ++ "-" ++ name ++ ".json"
                                                                    ]
                                                         )
                                                   putMVar mvS s'
                                       return ()                                       
                                | isPrefixOf "/change " msg =
                                    do let change = A.decode $ encodeUtf8 $ T.pack $ fromJust $ stripPrefix "/change " msg
                                       if (isJust change)
                                         then do s <- takeMVar mvS
                                                 s' <- applyChange s $ fromJust change
                                                 putMVar mvS s'
                                         else (hPutStrLn stderr $ "bad change: " ++ msg)
                                       return ()
                                | otherwise = return ()


catfoodTarget :: OSCTarget
catfoodTarget = OSCTarget {oName = "hellocatfood",
                           oAddress = "10.0.0.111",
                           oPort = 7000,
                           oPath = "/hellocatfood",
                           oShape = Just [("s", Nothing),
                                          ("n", Just $ VF 0),
                                          ("speed", Just $ VF 1),
                                          ("pan", Just $ VF 0.5)
                                         ],
                           oLatency = 0.01,
                           oPreamble = [],
                           oTimestamp = NoStamp
                          }


initEState :: [String] -> Curses (MVar EState)
initEState args
  = do w <- defaultWindow
       updateWindow w clear
       setEcho False
       setKeypad w True
       fg <- newColorID ColorWhite ColorDefault 1
       bg <- newColorID ColorBlack ColorWhite 2
       shade <- newColorID ColorBlack ColorBlue 2
       warn <- newColorID ColorWhite ColorRed 3
       fileWindow <- newWindow 10 20 3 3
       mIn <- liftIO newEmptyMVar
       mOut <- liftIO newEmptyMVar
       liftIO $ forkIO $ hintJob (mIn, mOut)
       tidal <- liftIO $ startMulti [catfoodTarget, superdirtTarget {oLatency = 0.1, oAddress = "127.0.0.1", oPort = 57120}] (defaultConfig {cFrameTimespan = 1/20})
       logFH <- liftIO openLog
       name <- liftIO $ lookupEnv "CIRCLE_NAME"
       mvS <- liftIO $ newEmptyMVar
       circle <- liftIO $ connectCircle mvS name
       liftIO $ putMVar mvS $ EState {sCode = [Line Nothing ""],
                                     sPos = (0,0),
                                     sEditWindow = w,
                                     sFileWindow = fileWindow,
                                     sXWarp = 0,
                                     sColour = fg,
                                     sColourHilite = bg,
                                     sColourShaded = shade,
                                     sColourWarn = warn,
                                     -- sHilite = (False, []),
                                     sHintIn = mIn,
                                     sHintOut = mOut,
                                     sTidal = tidal,
                                     sChangeSet = [],
                                     sLogFH = logFH,
                                     sRMS = replicate 20 0,
                                     sScroll = (0,0),
                                     sMode = EditMode,
                                     sFileChoice = FileChoice {fcPath = [],
                                                               fcIndex = 0,
                                                               fcDirs = [],
                                                               fcFiles = []
                                                              },
                                     sCircle = circle,
                                     sPlayback = Nothing,
                                     sName = name,
                                     sRefresh = False,
                                     sLastAlt = 0
                                    }
       return mvS

moveHome :: MVar EState -> Curses ()
moveHome mvS = do s <- liftIO (readMVar mvS)
                  let (_, x) = sPos s
                  move mvS (0, negate x)

moveEnd :: MVar EState -> Curses ()
moveEnd mvS = do s <- liftIO (readMVar mvS)
                 let (y, x) = sPos s
                     xTo = length (lText $ sCode s !! y)
                 move mvS (0, xTo-x)

move :: MVar EState -> (Int, Int) -> Curses ()
move mvS (yd,xd) = do s <- liftIO (readMVar mvS)
                      let maxY = length (sCode s) - 1
                          (y,x) = sPos s
                          y' = max 0 $ min maxY (y + yd)
                          maxX | (length $ sCode s) == y' = 0
                               | otherwise = length $ lText $ (sCode s) !! y'
                          x' = max 0 $ min maxX (x + xd)
                          xw | xd /= 0 = x'
                             | otherwise = sXWarp s
                          x'' = min xw maxX
                      moveTo mvS (y',x'')

moveTo :: MVar EState -> (Int, Int) -> Curses ()
moveTo mvS (y,x) = do s <- liftIO (takeMVar mvS)
                      let maxY = (length $ sCode s) - 1
                          y' = min maxY y
                          maxX = length $ lText $ (sCode s) !! y'
                          x' = min maxX x
                      liftIO $ do now <- (realToFrac <$> getPOSIXTime)
                                  let c = Move {cWhen = now,
                                                cNewPos = (y',x'),
                                                cXWarp = x'
                                               }
                                  s' <- applyChange s c
                                  putMVar mvS s'

openLog :: IO Handle
openLog = do t <- getZonedTime
             id <- getProcessID
             let datePath = formatTime defaultTimeLocale ("%Y" </> "%m" </> "%d") t
                 time = formatTime defaultTimeLocale "%H%M%S" t
                 filePath = logDirectory </> datePath </> time ++ "-" ++ (show id) ++ ".txt"
             createDirectoryIfMissing True (logDirectory </> datePath)
             openFile filePath WriteMode

logDirectory = "logs"

defaultLogPath = do t <- getZonedTime
                    let y = formatTime defaultTimeLocale "%Y" t
                        m = formatTime defaultTimeLocale "%m" t
                        d = formatTime defaultTimeLocale "%d" t
                        paths = tail $ inits [y,m,d]

                    exists <- mapM (doesDirectoryExist . joinPath . (logDirectory:)) paths

                    let i = elemIndex False exists
                    return $ case i of
                      Nothing -> last paths
                      Just 0  -> []
                      Just n  -> paths !! (n-1)

pathContents path = do let fullPath = joinPath (logDirectory:path)
                       all <- listDirectory fullPath
                       files <- filterM (doesFileExist . (fullPath </>)) all
                       dirs <- filterM (doesDirectoryExist . (fullPath </>)) all
                       return (dirs,files)


writeLog :: EState -> Change -> IO ()
writeLog s c = do hPutStrLn (sLogFH s) (T.unpack $ decodeUtf8 $ A.encode $ c)
                  hFlush (sLogFH s)
                  sendCircle (sCircle s)
                    where sendCircle Nothing  = return ()
                          sendCircle (Just f) = f c

listenRMS :: MVar EState -> IO ()
listenRMS mvS = do let port = case dirt of
                               Super   -> 0
                               Classic -> 6010
                   udp <- udpServer "127.0.0.1" port
                   subscribe udp
                   loop udp
  where
    loop udp =
      do m <- recvMessage udp
         act m
         loop udp
    act (Just (m@(Message "/rmsall" _))) =
      do let xs = map (fromMaybe 0 . datum_floating) $ messageDatum m
         s <- takeMVar mvS
         putMVar mvS $ s {sRMS = xs}
    act (Just (m@(Message "/rms" _))) =
      do s <- takeMVar mvS
         mungeOrbit <- mungeOrbitIO
         let orbit = mungeOrbit $ fromMaybe 0 $ datum_integral $ messageDatum m !! 1
             l = fromMaybe 0 $ datum_floating $ messageDatum m !! 3
             r = fromMaybe 0 $ datum_floating $ messageDatum m !! 5
             rms = sRMS s
             rms' = take (orbit*2) rms ++ [l,r] ++ drop ((orbit*2)+2) rms
         putMVar mvS $ s {sRMS = rms'}
    act _ = return ()
    subscribe udp | dirt == Super =
                      do remote_addr <- N.inet_addr "127.0.0.1"
                         let remote_sockaddr = N.SockAddrInet 57110 remote_addr
                         sendTo udp (p_message "/notify" [int32 1]) remote_sockaddr
                  | otherwise = return ()

main :: IO ()
main = do installHandler sigINT Ignore Nothing
          installHandler sigTERM Ignore Nothing
          installHandler sigPIPE Ignore Nothing
          installHandler sigHUP Ignore Nothing
          installHandler sigKILL Ignore Nothing
          installHandler sigSTOP Ignore Nothing
          installHandler sigTSTP Ignore Nothing
          argv <- getArgs
          runCurses $ do
            mvS <- initEState argv
            liftIO $ forkIO $ listenRMS mvS
            drawEditor mvS
            render
            mainLoop mvS

handleEv :: MVar EState -> Mode -> Maybe UI.NCurses.Event -> Curses Bool
handleEv mvS PlaybackMode ev =
  do let -- quit = return True
         ok = return False
     -- if (isJust ev) then liftIO $ hPutStrLn stderr $ "pressed: " ++ show ev else return ()
     case ev of
      Nothing -> ok
      Just (EventCharacter x) -> if x == '\ESC'
                                 then do s <- liftIO $ takeMVar mvS
                                         liftIO $ putMVar mvS $ s {sMode = EditMode}
                                         ok
                                 else ok
      Just _ -> ok

handleEv mvS EditMode ev =
  do let quit = return True
         ok = return False
     -- if (isJust ev) then liftIO $ hPutStrLn stderr $ "pressed: " ++ show ev else return ()
     case ev of
      Nothing -> ok
      Just (EventCharacter '\ESC') ->
        do liftIO $ do s <- takeMVar mvS
                       now <- (realToFrac <$> getPOSIXTime)
                       putMVar mvS $ s {sLastAlt = now}
           ok
      Just (EventCharacter x) -> do isAlt <- liftIO checkAlt
                                    keypress mvS isAlt x >> ok
       where checkAlt = do s <- readMVar mvS
                           now <- realToFrac <$> getPOSIXTime
                           -- this timeout not actually necessary as
                           -- the ESC will do this anyway, via
                           -- setKeypad..
                           return $ (now - (sLastAlt s)) < altTimeout
             altTimeout = 0.2
      Just (EventSpecialKey KeyUpArrow) -> move mvS (-1,0) >> ok
      Just (EventSpecialKey KeyDownArrow) -> move mvS (1,0) >> ok
      Just (EventSpecialKey KeyLeftArrow) -> move mvS (0,-1) >> ok
      Just (EventSpecialKey KeyRightArrow) -> move mvS (0,1) >> ok
      Just (EventSpecialKey KeyHome) -> moveHome mvS >> ok
      Just (EventSpecialKey KeyEnd) -> moveEnd mvS >> ok
      Just (EventSpecialKey KeyEnter) -> insertBreak mvS >> ok
      Just (EventSpecialKey KeyDeleteCharacter) -> del mvS >> ok
      Just (EventSpecialKey KeyBackspace) -> backspace mvS >> ok
      Just (EventSpecialKey (KeyFunction 2)) -> unlessKiosk $ fileMode mvS >> ok
      Just (EventSpecialKey (KeyFunction 10)) -> unlessKiosk quit
      Just (EventMouse _ ms) -> mouse mvS ms >> ok
      Just e -> do liftIO $ hPutStrLn stderr $ show e
                   ok

handleEv mvS FileMode Nothing = ok
handleEv mvS FileMode (Just (EventSpecialKey k)) =
  case k of KeyUpArrow -> fcMove mvS (-1) >> ok
            KeyDownArrow -> fcMove mvS 1 >> ok
            KeyLeftArrow -> do s <- (liftIO $ takeMVar mvS)
                               let fc = sFileChoice s
                                   path = init $ fcPath fc
                               -- liftIO $ hPutStrLn stderr $ "origpath: " ++ (show (fcPath fc)) ++ " new path: " ++ (show path)
                               (dirs,files) <- (liftIO $ pathContents path)
                               let fc' = fc {fcPath = path, fcDirs = sort dirs, fcFiles = sort files}
                                   s' = s {sFileChoice = fc'}
                               liftIO $ putMVar mvS s'
                               ok
            KeyRightArrow -> do s <- (liftIO $ readMVar mvS)
                                let fc = sFileChoice s
                                    path = selectedPath fc
                                -- liftIO $ hPutStrLn stderr $ "origpath: " ++ (show (fcPath fc)) ++ " new path: " ++ (show path)
                                if fcIndex fc < (length (fcDirs fc))
                                  then do s <- (liftIO $ takeMVar mvS)
                                          (dirs,files) <- (liftIO $ pathContents path)
                                          let fc' = fc {fcPath = path, fcDirs = (sort dirs),
                                                        fcFiles = (sort files),
                                                        fcIndex = 0
                                                       }
                                              s' = s {sFileChoice = fc'}
                                          liftIO $ putMVar mvS s'
                                  else do -- clear screen
                                          liftIO $ delAll mvS
                                          s <- (liftIO $ takeMVar mvS)
                                          -- liftIO $ hPutStrLn stderr $ "select file: " ++ joinPath path
                                          liftIO $ do s' <- (startPlayback s 0 $ joinPath path)
                                                      putMVar mvS s'
                                          return ()
                                ok
            _ -> ok

handleEv mvS FileMode (Just (EventCharacter x))
  | x == chr 27 = do s <- liftIO $ takeMVar mvS
                     liftIO $ putMVar mvS $ s {sMode = EditMode}
                     ok
  | otherwise = ok

handleEv mvS FileMode (Just e) = do liftIO $ hPutStrLn stderr $ show e
                                    ok
fcMove mvS d = do s <- liftIO $ takeMVar mvS
                  let fileChoice = sFileChoice s
                      maxI = (length $ fcDirs fileChoice) + (length $ fcFiles fileChoice) - 1
                      i = min maxI $ max 0 $ (fcIndex fileChoice) + d
                  -- liftIO $ hPutStrLn stderr $ "max: " ++ show maxI ++ " i: " ++ show i
                  liftIO $ putMVar mvS $
                    s {sFileChoice = fileChoice {fcIndex = i}}
                  return ()

unlessKiosk :: Curses Bool -> Curses Bool
unlessKiosk f = do kiosk <- liftIO $ isJust <$> lookupEnv "KIOSK"
                   if kiosk then ok else f

quit :: Curses Bool
quit = return True

ok :: Curses Bool
ok = return False

mainLoop mvS = loop where
  loop = do s <- liftIO (readMVar mvS)

            case sMode s of
             EditMode     -> drawEditor mvS
             FileMode     -> drawDirs mvS
             PlaybackMode -> drawEditor mvS
            render

            ev <- getEvent (sEditWindow s) (Just (1000 `div` 20))
            done <- handleEv mvS (sMode s) ev
            updateScreen mvS (sMode s)
            unless done loop

updateScreen :: MVar EState -> Mode -> Curses ()
updateScreen mvS PlaybackMode
  = do s <- liftIO $ takeMVar mvS
       let (Playback offset cs hushTime) = fromJust $ sPlayback s
       now <- liftIO $ (realToFrac <$> getPOSIXTime)
       -- let cs' = filterPre cs offset
       --liftIO $ hPutStrLn stderr $ "offset: " ++ show (offset)
       --liftIO $ hPutStrLn stderr $ "pre: " ++ show (length cs)
       --liftIO $ hPutStrLn stderr $ "post: " ++ show (length cs')
       let (ready, waiting) = takeReady cs (now - offset)
       s' <- liftIO $ foldM applyChange s ready
       liftIO $ if now >= hushTime
                then do hPutStrLn stderr ("hush! " ++ show hushTime)
                        (sDirt s) silence
                        putMVar mvS (s' {sPlayback = Nothing,
                                         sCode = [],
                                         sXWarp = 0,
                                         sPos = (0,0),
                                         sScroll = (0,0),
                                         sMode = EditMode
                                        }
                                    )
                else putMVar mvS (s' {sPlayback = Just $ Playback offset waiting hushTime})
       return ()
         where takeReady cs t = (takeWhile (\c -> (cWhen c) < t) cs,
                                 dropWhile (\c -> (cWhen c) < t) cs
                                )

updateScreen _ _ = return ()

-- emacs movement
keyCtrl mvS 'a' = moveHome mvS
keyCtrl mvS 'e' = moveEnd mvS
keyCtrl mvS 'n' = move mvS (1,0)
keyCtrl mvS 'p' = move mvS (-1,0)
keyCtrl mvS 'b' = move mvS (0,-1)
keyCtrl mvS 'f' = move mvS (0,1)

keyCtrl mvS 'd' = del mvS
keyCtrl mvS 'k' = killLine mvS

keyCtrl mvS 'j' = insertBreak mvS

keyCtrl mvS 'x' = eval mvS

-- deprecate?
keyCtrl mvS 'h' = stopAll mvS

keyCtrl mvS 'l' = liftIO $ modifyMVar_ mvS $ \s -> return $ s {sRefresh = True}


keyCtrl mvS _ = return ()

keyAlt mvS '\n' = eval mvS
keyAlt mvS 'h' = stopAll mvS

keyAlt mvS '0' = toggleMute mvS 0
keyAlt mvS '1' = toggleMute mvS 1
keyAlt mvS '2' = toggleMute mvS 2
keyAlt mvS '3' = toggleMute mvS 3
keyAlt mvS '4' = toggleMute mvS 4
keyAlt mvS '5' = toggleMute mvS 5
keyAlt mvS '6' = toggleMute mvS 6
keyAlt mvS '7' = toggleMute mvS 7
keyAlt mvS '8' = toggleMute mvS 8
keyAlt mvS '9' = toggleMute mvS 9

keyAlt mvS c = do liftIO $ hPutStrLn stderr $ "got Alt-" ++ [c]
                  return ()

withTag :: Code -> Tag -> (Line -> Line) -> Code
withTag [] _ _ = []
withTag (l:ls) t f | lTag l == Just t = (f l):ls
                   | otherwise = l:(withTag ls t f)

toggleMute mvS n =
  do liftIO $ do s <- takeMVar mvS
                 now <- liftIO $ (realToFrac <$> getPOSIXTime)  
                 s' <- applyChange s $ MuteToggle {cWhen = now,
                                                   cOrbit = n
                                                  }
                 s'' <- applyChange s' $ Eval {cWhen = now,
                                               cAll = True
                                              }
                 putMVar mvS s''

toggleSolo mvS n =
  liftIO $ do s <- takeMVar mvS
              let ls = sCode s
                  ls' = withTag ls n f
              putMVar mvS (s {sCode = ls'})
                where f (l@(Line {lBlock = Just b})) = l {lBlock = Just $ b {bSolo = not (bSolo b)}}
                      f l = l -- can't happen

{-
keyCtrl mvS c = do s <- (liftIO $ readMVar mvS)
                   updateWindow (sEditWindow s) $ do
                     moveCursor 18 10
                     drawString $ show c
-}

mouse mvS (MouseState {mouseCoordinates = (x,y,_), mouseButtons = [(1, ButtonClicked)]}) = moveTo mvS (fromIntegral (max (y-topMargin) 0),fromIntegral (max (x-leftMargin) 0))
mouse _ _ = return ()

keypress mvS isAlt c | isAlt = keyAlt mvS c
                     | isCtrl = keyCtrl mvS (chr $ (ord c) + 96)
                     | otherwise = insertChar mvS c
  where isCtrl = ord(c) >= 1 && ord(c) <= 26


cursorContext :: EState -> (Code, Pos, Code, Line, Code, String, String)
cursorContext s = cursorContext' s (sPos s)

cursorContext' :: EState -> Pos -> (Code, Pos, Code, Line, Code, String, String)
cursorContext' s (y,x) =
  (ls, (y,x), preL, l, postL, preX, postX)
  where  ls = sCode s
         preL = take y ls
         l = head $ drop y ls
         postL = drop (y+1) ls
         preX = take x $ lText l
         postX = drop x $ lText l


eval :: MVar EState -> Curses ()
eval mvS =
  do liftIO $ do s <- (takeMVar mvS)
                 now <- (realToFrac <$> getPOSIXTime)
                 let change = evalChange {cWhen = now}
                 s' <- applyChange s change
                 putMVar mvS s'
     return ()

stopAll :: MVar EState -> Curses ()
stopAll mvS =
  do liftIO $ do s <- (readMVar mvS)
                 (sendTidal s) silence
     return ()

insertBreak :: MVar EState -> Curses ()
insertBreak mvS =
  do s <- liftIO $ takeMVar mvS
     liftIO $ do let (y,x) = sPos s
                     (y',x') = (y+1,0)
                 now <- (realToFrac <$> getPOSIXTime)
                 let change = (insertChange (y,x) ["",""]) {cWhen = now}
                 s' <- applyChange (s {sXWarp = 0}) change
                 putMVar mvS s'

insertChar :: MVar EState -> Char -> Curses ()
insertChar mvS c =
  do s <- liftIO $ takeMVar mvS
     liftIO $ do let (y,x) = sPos s
                     (y',x') = (y,x+1)
                 now <- (realToFrac <$> getPOSIXTime)
                 let change = (insertChange (y,x) [[c]]) {cWhen = now}
                 s' <- applyChange (s {sXWarp = x'}) change
                 putMVar mvS s'

backspaceChar :: EState -> EState
backspaceChar s =
  s {sCode = ls',
     sPos = (y',x'),
     sXWarp = x'
    }
  where (ls, (y,x), preL, l, postL, preX, postX) = cursorContext s
        (y',x') = (y,max 0 (x-1))
        l' | x == 0 = Line Nothing postX
           | otherwise = Line Nothing $ (take ((length preX) - 1) preX) ++ postX
        ls' = preL ++ (l':postL)

charAt :: Code -> (Int,Int) -> Char
charAt ls (y,x) = (lText $ ls !! y) !! x

lineLength :: Code -> Int -> Int
lineLength ls y = length $ lText $ ls !! y

backspace :: MVar EState -> Curses ()
backspace mvS =
  do s <- (liftIO $ takeMVar mvS)
     now <- (liftIO $ realToFrac <$> getPOSIXTime)
     let (y,x) = sPos s
         ls = sCode s
         change | x > 0 = (Just $ (deleteChange (y,x-1) (y,x) [[charAt ls (y,x-1)]]) {cWhen = now})
                | y == 0 = Nothing
                | otherwise = Just $ (deleteChange (y-1,
                                                    lineLength ls (y-1)
                                                   ) (y, x) ["", ""]
                                     ) {cWhen = now}
     s' <- liftIO $ maybe (return s) (applyChange s) change
     liftIO $ putMVar mvS s'

del :: MVar EState -> Curses ()
del mvS =
  do s <- (liftIO $ takeMVar mvS)
     now <- (liftIO $ realToFrac <$> getPOSIXTime)
     let (ls, (y,x), _, l, _, _, _) = cursorContext s
         change | x < (length $ lText l) = Just $ (deleteChange (y,x) (y,x+1) [[charAt ls (y,x)]]) {cWhen = now}
                | y == ((length ls) - 1) = Nothing
                | otherwise = Just $ (deleteChange (y,x) (y+1,0) ["",""]) {cWhen = now}
     s' <- liftIO $ maybe (return s) (applyChange s) change
     liftIO $ putMVar mvS s'

<<<<<<< HEAD
delAll :: MVar EState -> Curses ()
=======
delAll :: MVar State -> IO ()
>>>>>>> 06e49d8f
delAll mvS =
  do s <- takeMVar mvS
     now <- (realToFrac <$> getPOSIXTime)
     let ls = sCode s
         lastY = (length ls) - 1
         lastX = (lineLength ls lastY) - 1
         change | null ls = Nothing
                | otherwise = Just $ (deleteChange (0,0) (lastY,lastX+1) (map lText ls)) {cWhen = now}
     s' <- maybe (return s) (applyChange s) change
     putMVar mvS (s' {sRefresh = True})

killLine :: MVar EState -> Curses ()
killLine mvS =
  do s <- (liftIO $ takeMVar mvS)
     now <- (liftIO $ realToFrac <$> getPOSIXTime)
     let (ls, (y,x), _, l, _, _, postX) = cursorContext s
         change | x < (length $ lText l) = Just $ deleteChange (y,x) (y,(length $ lText l)) [postX]
                | y == ((length ls) - 1) = Nothing
                | otherwise = Just $ deleteChange (y,x) (y+1,0) ["",""]
     s' <- liftIO $ maybe (return s) (applyChange s) change
     liftIO $ putMVar mvS s'

fileTime :: FilePath -> String
fileTime fp = h ++ (':':m) ++ (':':s)
  where t = take 6 fp
        h = take 2 t
        m = take 2 $ drop 2 t
        s = take 2 $ drop 4 t

fileMode :: MVar EState -> Curses ()
fileMode mvS = do s <- liftIO $ takeMVar mvS
                  defaultPath <- liftIO defaultLogPath
                  (dirs,files) <- (liftIO $ pathContents defaultPath)
                  let s' = s {sMode = FileMode,
                              sFileChoice =
                                FileChoice {fcPath = defaultPath,
                                            fcIndex = 0,
                                            fcDirs = sort dirs,
                                            fcFiles = sort files
                                           }
                             }
                  liftIO $ putMVar mvS s'
                  drawDirs mvS

-- readDir fc

drawDirs:: MVar EState -> Curses ()
drawDirs mvS
  = do s <- (liftIO $ takeMVar mvS)
       let fileWindow = sFileWindow s
           fc = sFileChoice s
           filePath = fcPath fc
           dirs = fcDirs fc
           dirs' = map (++ "/") dirs
           files = fcFiles fc
       let i = min (fromIntegral $ length dirs + length files) $ max 0 $ fromIntegral $ fcIndex fc
       updateWindow fileWindow $
         do clear
            (h,w) <- windowSize
            mapM_ (drawDir i) $ take (fromIntegral h - 1) $ zip [0..] (sort dirs' ++ (map fileTime $ sort files))
            moveCursor 0 0
            drawString $ take 10 $ intercalate "/" filePath
       liftIO $ putMVar mvS s
  where drawDir i (n,dir) = do setAttribute AttributeReverse (n == i)
                               moveCursor (n+1) 0
                               drawString dir
                               setAttribute AttributeReverse False

evalBlock :: (EState, [ControlPattern]) -> (Int, Code) -> IO (EState, [ControlPattern])
evalBlock (s,ps) (n, ls) = do let code = intercalate "\n" (map lText ls)
                                  id = fromJust $ lTag $ head ls
                              liftIO $ putMVar (sHintIn s) code
                              response <- liftIO $ takeMVar (sHintOut s)
                              -- liftIO $ hPutStrLn stderr $ "Response: " ++ show response
                              mungeOrbit <- mungeOrbitIO
                              liftIO $ hPutStrLn stderr $ "Id: " ++ show id
                              let block = fromJust $ lBlock $ (sCode s) !! n
                                  (block', ps') = act id (mungeOrbit id) response block
                                  s' = setBlock n block'
                              -- hPutStrLn stderr $ show $ block
                              -- hPutStrLn stderr $ ">>>>"
                              -- hPutStrLn stderr $ show $ block'
                              -- hPutStrLn stderr $ show $ sCode s'
                              return (s', ps')
  where act id o (HintOK p) b = (b {bStatus = Success, bModified = False, bPattern = Just p'}, p':ps)
          where p' = filt id $ p # orbit (pure o)
        act _ _ (HintError err) b = (b {bStatus = Error}, ps')
          where ps' | isJust $ bPattern b = (fromJust $ bPattern b):ps
                    | otherwise = ps

        filt i = (|+ hpf ((rangex 1 20000 $ cF 0 ctrl)-1) )
          where ctrl = show $ 40 + i
{-
filt id = (|* (lpf (rangex 100 10000 $ min 1 <$> 2 * cF 0 ctrl)
                       |* hpf (range 0 4000 $ max 0 <$> ((2 * cF 0 ctrl) - 1))
                      )
                  )
          where ctrl = show $ 40 + id
-}
        setBlock n block = s {sCode = ls'}
          where ls = sCode s
                l = (ls !! n) {lBlock = Just block}
                ls' = take n ls ++ (l:(drop (n+1) ls))

mungeOrbitIO :: IO (Int -> Int)
mungeOrbitIO = do orbitOffset <- (read . fromMaybe "0") <$> lookupEnv "ORBIT_OFFSET"
                  orbitMax <- (read . fromMaybe "10") <$> lookupEnv "ORBIT_MAX"
                  return $ \o -> orbitOffset + (o `mod` orbitMax)

hasBlock :: Line -> Bool
hasBlock = isJust . lBlock

allBlocks :: Int -> Code -> [(Int, Code)]
allBlocks _ [] = []
allBlocks n (l:ls) | hasBlock l = (n,b):(allBlocks (n+(length b)+1) ls')
                   | otherwise = allBlocks (n+1) ls
  where b = takeWhile hasChar (l:ls)
        ls' = drop (length b) ls

unmutedBlocks :: Code -> [(Int, Code)]
unmutedBlocks ls = filter (not . lMuted . (!!0) . snd) $ allBlocks 0 ls

scSub = do udp <- udpServer "127.0.0.1" 0
           remote_addr <- N.inet_addr "127.0.0.1"
           let remote_sockaddr = N.SockAddrInet 57110 remote_addr
           sendTo udp (p_message "/notify" []) remote_sockaddr
           loop udp
  where loop udp = do m <- recvMessage udp
                      hPutStrLn stderr $ show m
                      loop udp

selectedPath fc = fcPath fc ++ [selected]
  where selected = (fcDirs fc ++ fcFiles fc) !! fcIndex fc

<<<<<<< HEAD
startPlayback :: EState -> FilePath -> IO EState
startPlayback s path =
=======
startPlayback :: State -> Double -> FilePath -> IO State
startPlayback s offset path =
>>>>>>> 06e49d8f
  do now <- (realToFrac <$> getPOSIXTime)
     hPutStrLn stderr $ show $ logDirectory </> path
     fh <- openFile (logDirectory </> path) ReadMode
     c <- hGetContents fh
     let ls = lines c
         ffwdTo = (read (fromJust $ stripPrefix "// " (ls !! 0))) :: Double
         hushDelta = (read (fromJust $ stripPrefix "// " (ls !! 1))) :: Double
         changes = mapMaybe (A.decode . encodeUtf8 . T.pack) ls
         changes' = filterPre ffwdTo (ffwdTo + hushDelta) changes
         offset' = (now - ffwdTo) + offset
         hushTime = now + hushDelta
         playback = Playback {pbChanges = changes',
                              pbOffset = offset',
                              pbHushTime = hushTime
                             }
     hPutStrLn stderr $ "offset: " ++ show offset
     hPutStrLn stderr $ "ffwdTo: " ++ show ffwdTo
     hPutStrLn stderr $ "hushTime: " ++ show hushTime ++ " (" ++ (show (hushTime - now)) ++ ")"
     hPutStrLn stderr $ "now: " ++ show ffwdTo
     hPutStrLn stderr $ "offset': " ++ show offset'
     hPutStrLn stderr $ "changes: " ++ show (length changes)
     hPutStrLn stderr $ "changes': " ++ show (length changes')
     return $ s {sPlayback = Just playback,
                 sMode = PlaybackMode,
                 sRefresh = True
                }
       where
         filterPre :: Double -> Double -> [Change] -> [Change]
         filterPre _ _ [] = []
         filterPre start end (c@(Change {}):cs) = c:(filterPre start end cs)
         filterPre start end (c@(Move {}):cs) = c:(filterPre start end cs)
         filterPre start end (c:cs) | (cWhen c) > end = []
                                    | (cWhen c) >= start = (c:(filterPre start end cs))
                                    | otherwise = filterPre start end cs 


dumpCode :: Code -> String
dumpCode ls = unlines $ map lText ls

unDumpCode :: String -> Code
unDumpCode s = updateTags $ map (Line Nothing) $ lines s<|MERGE_RESOLUTION|>--- conflicted
+++ resolved
@@ -209,14 +209,11 @@
        where f (l@(Line {lBlock = Just b})) = l {lBlock = Just $ b {bMute = not (bMute b)}}
              f l = l -- can't happen
 
-<<<<<<< HEAD
-=======
 applyChange s change@(Hush {}) =
   do writeLog s change
      (sDirt s) silence
      return s
 
->>>>>>> 06e49d8f
 applyChange s _ =
   do hPutStrLn stderr $ "unhandled change type"
      return s
@@ -942,11 +939,7 @@
      s' <- liftIO $ maybe (return s) (applyChange s) change
      liftIO $ putMVar mvS s'
 
-<<<<<<< HEAD
 delAll :: MVar EState -> Curses ()
-=======
-delAll :: MVar State -> IO ()
->>>>>>> 06e49d8f
 delAll mvS =
   do s <- takeMVar mvS
      now <- (realToFrac <$> getPOSIXTime)
@@ -1081,13 +1074,8 @@
 selectedPath fc = fcPath fc ++ [selected]
   where selected = (fcDirs fc ++ fcFiles fc) !! fcIndex fc
 
-<<<<<<< HEAD
-startPlayback :: EState -> FilePath -> IO EState
-startPlayback s path =
-=======
-startPlayback :: State -> Double -> FilePath -> IO State
+startPlayback :: EState -> Double -> FilePath -> IO EState
 startPlayback s offset path =
->>>>>>> 06e49d8f
   do now <- (realToFrac <$> getPOSIXTime)
      hPutStrLn stderr $ show $ logDirectory </> path
      fh <- openFile (logDirectory </> path) ReadMode
